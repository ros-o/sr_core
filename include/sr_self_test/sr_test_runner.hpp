/**
 * @file   sr_test_runner.hpp
 * @author Ugo Cupcic <ugo@shadowrobot.com>
 * @date   Feb 4, 2013
 *
 * Copyright 2011 Shadow Robot Company Ltd.
 *
 * This program is free software: you can redistribute it and/or modify it
 * under the terms of the GNU General Public License as published by the Free
 * Software Foundation, either version 2 of the License, or (at your option)
 * any later version.
 *
 * This program is distributed in the hope that it will be useful, but WITHOUT
 * ANY WARRANTY; without even the implied warranty of MERCHANTABILITY or
 * FITNESS FOR A PARTICULAR PURPOSE.  See the GNU General Public License for
 * more details.
 *
 * You should have received a copy of the GNU General Public License along
 * with this program.  If not, see <http://www.gnu.org/licenses/>.
 *
 *
 * @brief This class inherits from the default ROS Test Runner. It adds a set of useful
 *        functionalities for testing topics and services more easily.
 *
 *
 */

#ifndef SR_TEST_RUNNER_HPP_
#define SR_TEST_RUNNER_HPP_

#include <self_test/self_test.h>
#include "sr_self_test/gnuplot-iostream.h"
#include "sr_self_test/diagnostic_parser.hpp"
#include "sr_self_test/manual_test.hpp"

#include "sr_self_test/sensor_noise_test.hpp"

namespace shadow_robot
{
class SrTestRunner : public self_test::TestRunner
{
public:
  SrTestRunner();

  virtual ~SrTestRunner();

  using DiagnosticTaskVector::add;
  using TestRunner::setID;

  void addTopicTest(std::string topic_name, double frequency);
  void addServicesTest(std::vector<std::string> services_to_test);
  ///Those tests require the user input
  void addManualTests();

  ///Tests the noise of the pose sensor
  void addSensorNoiseTest();

  void plot(std::map<std::string, std::vector<double> > joints);
  void plot(std::map<std::string, std::vector<double> > joints, bool testing);
  void plot(std::map<std::string, std::vector<double> > joints, std::string path);
  void plot(std::map<std::string, std::vector<double> > joints, std::string path, bool testing);

  ///Adding a test which parses diagnostics for jitter, dropped messages, etc...
  void add_diagnostic_parser();

private:
  static const double SERVICE_TIMEOUT_CONST_;

  std::vector<std::string> services_to_test_;
  void service_test_cb_(diagnostic_updater::DiagnosticStatusWrapper& status);
  size_t index_service_to_test_;

  boost::shared_ptr<Gnuplot> gnuplot_;
<<<<<<< HEAD

  ///Class used for parsing the diagnostics
  boost::shared_ptr<DiagnosticParser> diagnostic_parser_;

  ///runs manual test (visual calibration check, tactiles...)
  boost::shared_ptr<ManualTests> manual_tests_;
=======
  boost::shared_ptr<SensorNoiseTest> sensor_noise_test_;
>>>>>>> 45b1d4e6
};

}

/* For the emacs weenies in the crowd.
   Local Variables:
   c-basic-offset: 2
   End:
*/

#endif /* SR_TEST_RUNNER_HPP_ */<|MERGE_RESOLUTION|>--- conflicted
+++ resolved
@@ -71,16 +71,14 @@
   size_t index_service_to_test_;
 
   boost::shared_ptr<Gnuplot> gnuplot_;
-<<<<<<< HEAD
 
   ///Class used for parsing the diagnostics
   boost::shared_ptr<DiagnosticParser> diagnostic_parser_;
 
   ///runs manual test (visual calibration check, tactiles...)
   boost::shared_ptr<ManualTests> manual_tests_;
-=======
+
   boost::shared_ptr<SensorNoiseTest> sensor_noise_test_;
->>>>>>> 45b1d4e6
 };
 
 }
