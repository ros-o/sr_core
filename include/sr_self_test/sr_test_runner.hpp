--- conflicted
+++ resolved
@@ -31,12 +31,9 @@
 #include <self_test/self_test.h>
 #include "sr_self_test/gnuplot-iostream.h"
 #include "sr_self_test/diagnostic_parser.hpp"
-<<<<<<< HEAD
-=======
 #include "sr_self_test/manual_test.hpp"
 
 #include "sr_self_test/sensor_noise_test.hpp"
->>>>>>> 4b5e9a62
 
 namespace shadow_robot
 {
@@ -77,14 +74,11 @@
 
   ///Class used for parsing the diagnostics
   boost::shared_ptr<DiagnosticParser> diagnostic_parser_;
-<<<<<<< HEAD
-=======
 
   ///runs manual test (visual calibration check, tactiles...)
   boost::shared_ptr<ManualTests> manual_tests_;
 
   boost::shared_ptr<SensorNoiseTest> sensor_noise_test_;
->>>>>>> 4b5e9a62
 };
 
 }
