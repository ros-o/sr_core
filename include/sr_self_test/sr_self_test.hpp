/**
 * @file   sr_self_test.hpp
 * @author Ugo Cupcic <ugo@shadowrobot.com>
 * @date   Feb 4, 2013
 *
 * Copyright 2011 Shadow Robot Company Ltd.
 *
 * This program is free software: you can redistribute it and/or modify it
 * under the terms of the GNU General Public License as published by the Free
 * Software Foundation, either version 2 of the License, or (at your option)
 * any later version.
 *
 * This program is distributed in the hope that it will be useful, but WITHOUT
 * ANY WARRANTY; without even the implied warranty of MERCHANTABILITY or
 * FITNESS FOR A PARTICULAR PURPOSE.  See the GNU General Public License for
 * more details.
 *
 * You should have received a copy of the GNU General Public License along
 * with this program.  If not, see <http://www.gnu.org/licenses/>.
 *
 *
 * @brief Class containing the self tests for the Shadow Robot EtherCAT hardware.
 *
 *
 */

#ifndef SR_SELF_TEST_HPP_
#define SR_SELF_TEST_HPP_

#include <diagnostic_msgs/SelfTest.h>

#include "sr_self_test/sr_test_runner.hpp"

#include <boost/thread.hpp>
#include <sr_robot_msgs/joint.h>
#include <sr_hand/hand_commander.hpp>
#include <ros/ros.h>

#include "sr_self_test/test_joint_movement.hpp"

namespace shadow_robot
{
  class SrSelfTest {
  public:
    SrSelfTest(bool simulated);
    ~SrSelfTest() {};

    void checkTest()
    {
      test_runner_.checkTest();
    }

  private:
    ros::NodeHandle nh_tilde_;
    // self_test::TestRunner is the handles sequencing driver self-tests.
    shadow_robot::SrTestRunner test_runner_;
    ///The hand commander is used for getting a list of all controlled joints
    boost::shared_ptr<shadowrobot::HandCommander> hand_commander_;
    /// True if testing gazebo, false if testing etherCAT hand
    bool simulated_;
    ///Add some services to be checked for existence
    void test_services_();
    ///a vector containing all the joints to be tested
    std::vector<std::string> joints_to_test_;


    ///////
    // TESTING MOVEMENTS

    ///The index of the current joint being tested (movement)
    size_t index_joints_to_test_;
    /**
     * A method which adds a movement test for each of the fingers.
     * @param event called from a timer for non-blocking initialisation
     *              of the HandCommander.
     */
    void add_all_movements_tests_(const ros::TimerEvent& event);
    ///Timer used to start add_all_movements_tests_ asynchronously
    ros::Timer test_movement_timer_;
    /**
     * Tests the movement of one finger and update the test result.
     * @param status contains the test result
     */
    void test_movement_(diagnostic_updater::DiagnosticStatusWrapper& status);
    /**
     * Sends a "safe target" to all the joints: we want to avoid the collisions
     *  when running the movement tests.
     * @param joint_name the joint we're going to move.
     */
    void send_safe_target_(std::string joint_name);
    ///A map storing the safe targets for the joints (only those different than min)
    boost::shared_ptr<std::map<std::string, sr_robot_msgs::joint> > safe_targets_;
    ///Initialises the map safe_targets_
    void init_safe_targets_();
    /**
     * Updates the map safe_targets_ based on the joint we're going to move.
     *  For example ??J4 safe values are different depending on which joint
     *   4 has been moved already.
     * @param joint_name The name of the joint we're going to move.
     */
    void update_safe_targets_(std::string joint_name);
    ///mapping the joint name to a TestJointMovement
    std::map<std::string, boost::shared_ptr<TestJointMovement> > test_mvts_;
    ///The maximum MSE we can accept for the test to succeed
    static const double MAX_MSE_CONST_;
    ///Where the plots of the movements are stored
    std::string path_to_plots_;

<<<<<<< HEAD

=======
>>>>>>> 4b5e9a62
    ///////
    // PARSING DIAGNOSTICS

    void parse_diagnostics_();
<<<<<<< HEAD
=======

    ///add manual tests
    void add_manual_tests_();
>>>>>>> 4b5e9a62
  };
}

/* For the emacs weenies in the crowd.
   Local Variables:
   c-basic-offset: 2
   End:
*/

#endif /* SR_SELF_TEST_HPP_ */<|MERGE_RESOLUTION|>--- conflicted
+++ resolved
@@ -106,20 +106,13 @@
     ///Where the plots of the movements are stored
     std::string path_to_plots_;
 
-<<<<<<< HEAD
-
-=======
->>>>>>> 4b5e9a62
     ///////
     // PARSING DIAGNOSTICS
 
     void parse_diagnostics_();
-<<<<<<< HEAD
-=======
 
     ///add manual tests
     void add_manual_tests_();
->>>>>>> 4b5e9a62
   };
 }
 
