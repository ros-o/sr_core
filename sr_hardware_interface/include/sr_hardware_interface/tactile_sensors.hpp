--- conflicted
+++ resolved
@@ -425,10 +425,6 @@
   };
 
   sr_robot_msgs::MSTAll sensor_data;
-<<<<<<< HEAD
-  
-=======
->>>>>>> 6d3a8558
 };
 
 struct AllTactileData
