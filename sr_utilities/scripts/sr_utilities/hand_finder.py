--- conflicted
+++ resolved
@@ -129,13 +129,9 @@
 
         self.hand_config = HandConfig(self._hand_parameters["mapping"],
                                       self._hand_parameters["joint_prefix"])
-<<<<<<< HEAD
         self.hand_joints = HandJoints(self.hand_config.mapping, self.hand_config.joint_prefix, timeout).joints
         self.calibration_path = HandCalibration(self.hand_config.mapping).calibration_path
         self.hand_control_tuning = HandControllerTuning(self.hand_config.mapping)
-=======
-        self.hand_joints = HandJoints(self.hand_config.mapping, self.hand_config.joint_prefix).joints
->>>>>>> 1bb2bc79
 
     def wait_for_hand_params(self, timeout_in_secs):
         start_time = rospy.get_time()
