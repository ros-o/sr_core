/**
 * @file   hand_commander.cpp
 * @author Toni Oliver <toni@shadowrobot.com>, Contact <contact@shadowrobot.com>
 * @date   Thu Nov 08 15:34:37 2012
 *
*
* Copyright 2011 Shadow Robot Company Ltd.
*
* This program is free software: you can redistribute it and/or modify it
* under the terms of the GNU General Public License as published by the Free
* Software Foundation, either version 2 of the License, or (at your option)
* any later version.
*
* This program is distributed in the hope that it will be useful, but WITHOUT
* ANY WARRANTY; without even the implied warranty of MERCHANTABILITY or
* FITNESS FOR A PARTICULAR PURPOSE.  See the GNU General Public License for
* more details.
*
* You should have received a copy of the GNU General Public License along
* with this program.  If not, see <http://www.gnu.org/licenses/>.
*
 * @brief  This is a library that offers a simple interface to send commands to hand joints.
 * It is compatible with the Shadow Robot CAN hand and ethercat hand.
 * It allows the user not worry about the name of the currently running controllers.
 * Only position control is allowed (targets must represent angles).
 *
 *
 */

#include <sr_hand/hand_commander.hpp>
#include <pr2_mechanism_msgs/ListControllers.h>
#include <sr_robot_msgs/sendupdate.h>
#include <std_msgs/Float64.h>
#include <boost/algorithm/string.hpp>

namespace shadowrobot
{

  const double HandCommander::TIMEOUT_TO_DETECT_CONTROLLER_MANAGER = 3.0;

  HandCommander::HandCommander():
    hand_type(shadowhandRosLib::UNKNOWN),
    ethercat_controllers_found(false)
  {
    //Get the urdf model from the parameter server
    // this is used for returning min and max for joints for example.
    std::string robot_desc_string;
    node_.param("/sh_description", robot_desc_string, std::string());
    urdf::Model robot_model;
    if (!robot_model.initString(robot_desc_string)){
      ROS_ERROR("Failed to parse urdf file");
      return;
    }
    all_joints = robot_model.joints_;

    //We use the presence of the pr2_controller_manager/list_controllers service to detect that the hand is ethercat
    if(ros::service::waitForService("pr2_controller_manager/list_controllers", ros::Duration(TIMEOUT_TO_DETECT_CONTROLLER_MANAGER)))
    {
      hand_type = shadowhandRosLib::ETHERCAT;
      initializeEthercatHand();
      ROS_INFO("HandCommander library: ETHERCAT hand detected");
    }
    else
    {
      hand_type = shadowhandRosLib::CAN;
      sr_hand_target_pub = node_.advertise<sr_robot_msgs::sendupdate>("/srh/sendupdate", 2);
      ROS_INFO("HandCommander library: CAN hand detected");
    }
  }

  HandCommander::~HandCommander()
  {
  }

  void HandCommander::initializeEthercatHand()
  {
    sr_hand_target_pub_map.clear();

    ros::ServiceClient controller_list_client = node_.serviceClient<pr2_mechanism_msgs::ListControllers>("pr2_controller_manager/list_controllers");

    pr2_mechanism_msgs::ListControllers controller_list;
    std::string controlled_joint_name;

    controller_list_client.call(controller_list);

    for (size_t i=0;i<controller_list.response.controllers.size() ;i++ )
    {
      if(controller_list.response.state[i]=="running")
      {
        std::string controller = controller_list.response.controllers[i];
        if (node_.getParam("/"+controller+"/joint", controlled_joint_name))
        {
          ROS_DEBUG("controller %d:%s controls joint %s\n",
                    (int)i,controller.c_str(),controlled_joint_name.c_str());
          sr_hand_target_pub_map[controlled_joint_name]
            = node_.advertise<std_msgs::Float64>(controller+"/command", 2);
<<<<<<< HEAD
        ethercat_controllers_found = true;
        sr_hand_sub_topics[controlled_joint_name] = "/"+ controller+"/state";
=======
          ethercat_controllers_found = true;
        }
>>>>>>> 533905cb
      }
    }

  }

  void HandCommander::sendCommands(std::vector<sr_robot_msgs::joint> joint_vector)
  {
    if(hand_type == shadowhandRosLib::ETHERCAT)
    {
      if(!ethercat_controllers_found)
      {
        initializeEthercatHand();
        // No controllers we found so bail out
        if (!ethercat_controllers_found)
          return;
      }
      for(size_t i = 0; i < joint_vector.size(); ++i)
      {
        std_msgs::Float64 target;
        target.data = joint_vector.at(i).joint_target * M_PI/180.0;
        sr_hand_target_pub_map[joint_vector.at(i).joint_name].publish(target);
      }
    }
    else
    {
      sr_robot_msgs::sendupdate sendupdate_msg;
      sendupdate_msg.sendupdate_length = joint_vector.size();
      sendupdate_msg.sendupdate_list = joint_vector;

      sr_hand_target_pub.publish(sendupdate_msg);
    }
  }

  std::pair<double, double> HandCommander::get_min_max(std::string joint_name)
  {
    std::pair<double, double> min_max;
    //urdf names are upper case
    boost::algorithm::to_upper(joint_name);
    std::map<std::string, boost::shared_ptr<urdf::Joint> >::iterator it = all_joints.find(joint_name);

    if( it != all_joints.end() )
    {
      min_max.first = it->second->limits->lower;
      min_max.second = it->second->limits->upper;
    }
    else
    {
      ROS_ERROR_STREAM("Joint " << joint_name << " not found in the urdf description.");
    }

    return min_max;
  }
}

<<<<<<< HEAD
  std::string HandCommander::get_controller_state_topic(std::string joint_name)
  {
    std::string topic;

    if(hand_type == shadowhandRosLib::ETHERCAT)
    {
      //urdf names are upper case
      boost::algorithm::to_upper(joint_name);
      std::map<std::string, std::string>::iterator it = sr_hand_sub_topics.find(joint_name);
      if( it != sr_hand_sub_topics.end() )
      {
        topic = it->second;
      }
      else
      {
        ROS_ERROR_STREAM(" Controller for joint " << joint_name << " not found.");
      }
    }
    else
    {
      topic = "/shadowhand_data";
    }

    return topic;
  }
}
=======
/* For the emacs weenies in the crowd.
Local Variables:
   c-basic-offset: 2
End:
*/
>>>>>>> 533905cb
<|MERGE_RESOLUTION|>--- conflicted
+++ resolved
@@ -94,16 +94,11 @@
                     (int)i,controller.c_str(),controlled_joint_name.c_str());
           sr_hand_target_pub_map[controlled_joint_name]
             = node_.advertise<std_msgs::Float64>(controller+"/command", 2);
-<<<<<<< HEAD
-        ethercat_controllers_found = true;
-        sr_hand_sub_topics[controlled_joint_name] = "/"+ controller+"/state";
-=======
           ethercat_controllers_found = true;
+          sr_hand_sub_topics[controlled_joint_name] = "/"+ controller+"/state";
         }
->>>>>>> 533905cb
       }
     }
-
   }
 
   void HandCommander::sendCommands(std::vector<sr_robot_msgs::joint> joint_vector)
@@ -153,9 +148,7 @@
 
     return min_max;
   }
-}
 
-<<<<<<< HEAD
   std::string HandCommander::get_controller_state_topic(std::string joint_name)
   {
     std::string topic;
@@ -182,10 +175,9 @@
     return topic;
   }
 }
-=======
+
 /* For the emacs weenies in the crowd.
 Local Variables:
    c-basic-offset: 2
 End:
-*/
->>>>>>> 533905cb
+*/