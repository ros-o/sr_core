/**
 * @file   sr_test_runner.cpp
 * @author Ugo Cupcic <ugo@shadowrobot.com>
 * @date   Feb 4, 2013
 *
 * Copyright 2011 Shadow Robot Company Ltd.
 *
 * This program is free software: you can redistribute it and/or modify it
 * under the terms of the GNU General Public License as published by the Free
 * Software Foundation, either version 2 of the License, or (at your option)
 * any later version.
 *
 * This program is distributed in the hope that it will be useful, but WITHOUT
 * ANY WARRANTY; without even the implied warranty of MERCHANTABILITY or
 * FITNESS FOR A PARTICULAR PURPOSE.  See the GNU General Public License for
 * more details.
 *
 * You should have received a copy of the GNU General Public License along
 * with this program.  If not, see <http://www.gnu.org/licenses/>.
 *
 *
 * @brief This class inherits from the default ROS Test Runner. It adds a set of useful
 *        functionalities for testing topics and services more easily.
 *
 *
 */

#include "sr_self_test/sr_test_runner.hpp"

namespace shadow_robot
{
//const double SrTestRunner::SERVICE_TIMEOUT_CONST_ = 1.0;

  SrTestRunner::SrTestRunner() :
    self_test::TestRunner(), index_service_to_test_(0)
  {
  };

  SrTestRunner::~SrTestRunner()
  {
  };

  void SrTestRunner::addTopicTest(std::string topic_name, double frequency)
  {
  };

  void SrTestRunner::addServicesTest(std::vector<std::string> services_to_test)
  {
    services_to_test_ = services_to_test;
    index_service_to_test_=0;

    for (size_t i=0; i < services_to_test_.size(); ++i)
    {
      add("Testing "+services_to_test_[i]+" is present.", this,  &SrTestRunner::service_test_cb_);
    }
  };

  void SrTestRunner::addSensorNoiseTest()
  {
    sensor_noise_test_.reset(new SensorNoiseTest());
    add("Testing sensor noise.", sensor_noise_test_.get(), &SensorNoiseTest::test_sensor_noise);
  }

  void SrTestRunner::service_test_cb_(diagnostic_updater::DiagnosticStatusWrapper& status)
  {
    if( ros::service::exists(services_to_test_[index_service_to_test_], false) )
      status.summary(diagnostic_msgs::DiagnosticStatus::OK, "Service "+services_to_test_[index_service_to_test_]+" exists.");
    else
      status.summary(diagnostic_msgs::DiagnosticStatus::ERROR, "Service "+services_to_test_[index_service_to_test_]+" not available.");

    if(index_service_to_test_ + 1 < services_to_test_.size())
      index_service_to_test_ ++;
  };

  void SrTestRunner::plot(std::map<std::string, std::vector<double> > joints)
  {
    plot(joints, "");
  }

  void SrTestRunner::plot(std::map<std::string, std::vector<double> > joints, bool testing)
  {
    plot(joints, "", testing);
  }

  void SrTestRunner::plot(std::map<std::string, std::vector<double> > joints, std::string path)
  {
    plot(joints, path, false);
  }

  void SrTestRunner::plot(std::map<std::string, std::vector<double> > joints, std::string path, bool testing)
  {
    if( testing )
      gnuplot_.reset(new Gnuplot("gnuplot"));//close the window right after the test when running a test
    else
      gnuplot_.reset(new Gnuplot("gnuplot -persist"));

    //saving the plot to file if path provided
    if( path != "" )
    {
      *gnuplot_.get() << "set terminal png\n";
      *gnuplot_.get() << "set output '"+path+"'\n";
    }

    //plot legend and style
    std::string cmd = "plot ";
    std::string title = "";
    std::map<std::string, std::vector<double> >::const_iterator last_it = joints.end();
    --last_it;
    for (std::map<std::string, std::vector<double> >::const_iterator it = joints.begin(); it != joints.end(); ++it)
    {
      cmd += " '-' with lines title '"+it->first+"'";
      if( it == last_it)
        cmd += "\n";
      else
        cmd += ",";

      title += it->first + " ";
    }

    *gnuplot_.get() << "set title '"+title+"'\n";
    *gnuplot_.get() << cmd;

    //plotting the data
    for (std::map<std::string, std::vector<double> >::const_iterator it = joints.begin(); it != joints.end(); ++it)
    {
      gnuplot_->send(it->second);
    }
  }

  void SrTestRunner::add_diagnostic_parser()
  {
    diagnostic_parser_.reset( new DiagnosticParser() );

    add("Parse Diagnostics", diagnostic_parser_.get(), &DiagnosticParser::parse_diagnostics);
  }

<<<<<<< HEAD
=======
  void SrTestRunner::addManualTests()
  {
    manual_tests_.reset(new ManualTests());
    add("Manual Tests", manual_tests_.get(), &ManualTests::run_manual_tests);
  }
>>>>>>> 4b5e9a62
} //end namespace


/* For the emacs weenies in the crowd.
   Local Variables:
   c-basic-offset: 2
   End:
*/<|MERGE_RESOLUTION|>--- conflicted
+++ resolved
@@ -134,14 +134,11 @@
     add("Parse Diagnostics", diagnostic_parser_.get(), &DiagnosticParser::parse_diagnostics);
   }
 
-<<<<<<< HEAD
-=======
   void SrTestRunner::addManualTests()
   {
     manual_tests_.reset(new ManualTests());
     add("Manual Tests", manual_tests_.get(), &ManualTests::run_manual_tests);
   }
->>>>>>> 4b5e9a62
 } //end namespace
 
 
